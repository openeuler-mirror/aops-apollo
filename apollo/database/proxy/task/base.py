#!/usr/bin/python3
# ******************************************************************************
# Copyright (c) Huawei Technologies Co., Ltd. 2021-2021. All rights reserved.
# licensed under the Mulan PSL v2.
# You can use this software according to the terms and conditions of the Mulan PSL v2.
# You may obtain a copy of Mulan PSL v2 at:
#     http://license.coscl.org.cn/MulanPSL2
# THIS SOFTWARE IS PROVIDED ON AN 'AS IS' BASIS, WITHOUT WARRANTIES OF ANY KIND, EITHER EXPRESS OR
# IMPLIED, INCLUDING BUT NOT LIMITED TO NON-INFRINGEMENT, MERCHANTABILITY OR FIT FOR A PARTICULAR
# PURPOSE.
# See the Mulan PSL v2 for more details.
# ******************************************************************************/
"""
Time:
Author:
Description: vulnerability related database operation
"""
import json
import threading
from collections import defaultdict
from typing import Tuple

import sqlalchemy.orm
from elasticsearch import ElasticsearchException
from flask import g
from sqlalchemy.exc import SQLAlchemyError

from apollo.conf.constant import TASK_INDEX, TaskStatus, TaskType
from apollo.database.table import (
    Task,
    CveFixTask,
    CveRollbackTask,
    HotpatchRemoveTask,
    TaskHostRepoAssociation,
    CveHostAssociation,
)
from apollo.function.customize_exception import EsOperationError
from vulcanus.common import hash_value
from vulcanus.database.helper import sort_and_page, judge_return_code
from vulcanus.database.proxy import MysqlProxy, ElasticsearchProxy
from vulcanus.log.log import LOGGER
from vulcanus.restful.resp.state import (
    DATABASE_DELETE_ERROR,
    DATABASE_INSERT_ERROR,
    NO_DATA,
    DATABASE_QUERY_ERROR,
    DATABASE_UPDATE_ERROR,
    SUCCEED,
    PARTIAL_SUCCEED,
)


class TaskMysqlProxy(MysqlProxy):
    """
    Task related mysql table operation
    """

    lock = threading.Lock()

    def get_task_list(self, data, cluster_info):
        """
        Get the task list.
        Args:
            data (dict): parameter, e.g.
                {
                    "username": "admin",
                    "sort": "host_num",
                    "direction": "asc",
                    "page": 1,
                    "per_page": 10,
                    "filter": {
                        "task_name": "task2",
                        "task_type": ["repo set"]
                    }
                }
            cluster_info:
        Returns:
            str: status code
            dict: query result. e.g.
                {
                    "total_count": 1,
                    "total_page": 1,
                    "result": [
                        {
                            "task_id": "id1",
                            "task_name": "task1",
                            "task_type": "cve fix",
                            "description": "a long description",
                            "host_num": 12,
                            "create_time": 1111111111
                        }
                    ]
                }
        """
        result = {}
        try:
            result = self._get_processed_task_list(data, cluster_info)
            LOGGER.debug("Finished getting task list.")
            return SUCCEED, result
        except SQLAlchemyError as error:
            LOGGER.error(error)
            LOGGER.error("Getting task list failed due to internal error.")
            return DATABASE_QUERY_ERROR, result

    def _get_processed_task_list(self, data, cluster_info):
        """
        Get sorted, paged and filtered task list.

        Args:
            data(dict): sort, page and filter info

        Returns:
            dict
        """
        result = {"total_count": 0, "total_page": 0, "result": []}

        filters = self._get_task_list_filters(data.get("filter"))
        task_list_query = self._query_task_list(cluster_info.keys(), filters)

        total_count = task_list_query.count()
        if not total_count:
            return result

        sort_column = getattr(Task, data.get("sort")) if "sort" in data else None
        direction, page, per_page = (data.get("direction"), data.get("page"), data.get("per_page"))

        processed_query, total_page = sort_and_page(task_list_query, sort_column, direction, per_page, page)

        result["result"] = self._task_list_row2dict(processed_query, cluster_info)
        result["total_page"] = total_page
        result["total_count"] = total_count

        return result

    def _query_task_list(self, cluster_list, filters):
        """
        query needed task list
        Args:
            cluster_list (list): cluster id list
            filters (set): filter given by user

        Returns:
            sqlalchemy.orm.query.Query
        """
        task_list_query = (
            self.session.query(
                Task.task_id,
                Task.task_name,
                Task.task_type,
                Task.description,
                Task.host_num,
                Task.create_time,
                Task.cluster_id,
            )
            .filter(Task.cluster_id.in_(cluster_list))
            .filter(*filters)
        )
        return task_list_query

    @staticmethod
    def _task_list_row2dict(rows, cluster_info):
        result = []
        for row in rows:
            task_info = {
                "task_id": row.task_id,
                "task_name": row.task_name,
                "task_type": row.task_type,
                "description": row.description,
                "host_num": row.host_num,
                "create_time": row.create_time,
                "cluster_id": row.cluster_id,
                "cluster_name": cluster_info.get(row.cluster_id),
            }
            result.append(task_info)
        return result

    @staticmethod
    def _get_task_list_filters(filter_dict):
        """
        Generate filters

        Args:
            filter_dict(dict): filter dict to filter cve list, e.g.
                {
                    "task_name": "task2",
                    "task_type": ["cve fix", "repo set", "cve scan"]
                }

        Returns:
            set
        """
        filters = set()
        if not filter_dict:
            return filters

        if filter_dict.get("task_name"):
            filters.add(Task.task_name.like("%" + filter_dict["task_name"] + "%"))
        if filter_dict.get("task_type"):
            filters.add(Task.task_type.in_(filter_dict["task_type"]))
        if filter_dict.get("cluster_list"):
            filters.add(Task.cluster_id.in_(filter_dict["cluster_list"]))
        if filter_dict.get("username_list"):
            filters.add(Task.username.in_(filter_dict["username_list"]))
        return filters

    def get_task_progress(self, data):
        """
        Get the task progress.
        Args:
            data (dict): parameter, e.g.
                {
                    "task_list": ["task1", "task2"],
                    "username": "admin"
                }
        Returns:
            str: status code
            dict: query result. e.g.
                {
                    "result": {
                        "task1": {
                            "succeed": 1,
                            "fail": 0,
                            "running": 11,
                            "unknown": 0
                        },
                        "task2": {
                            "succeed": 12,
                            "fail": 0,
                            "running": 0,
                            "unknown": 0
                        }
                    }
                }
        """
        result = {}
        try:
            status_code, result = self._get_processed_task_progress(data)
            LOGGER.debug("Finished getting task progress.")
            return status_code, result
        except (SQLAlchemyError, KeyError) as error:
            LOGGER.error(error)
            LOGGER.error("Getting task progress failed due to internal error.")
            return DATABASE_QUERY_ERROR, result

    def _get_processed_task_progress(self, data: dict):
        """
        Get each task's progress
        Args:
            data (dict): task list info

        Returns:
            str: status code
            dict: query result
        """
        task_list = data["task_list"]
        repo_task, cve_task, cve_rollback_task, hp_remove_task = self._split_task_list(task_list)

        result = {}
        result.update(self._get_repo_task_progress(repo_task))
        result.update(self._get_cve_series_task_progress(cve_task, TaskType.CVE_FIX))
        result.update(self._get_cve_series_task_progress(cve_rollback_task, TaskType.CVE_ROLLBACK))
        result.update(self._get_cve_series_task_progress(hp_remove_task, TaskType.HOTPATCH_REMOVE))

        succeed_list = list(result.keys())
        fail_list = list(set(task_list) - set(succeed_list))
        if fail_list:
            LOGGER.debug("No data found when getting the progress of task: %s." % fail_list)

        status_dict = {"succeed_list": succeed_list, "fail_list": fail_list}
        status_code = judge_return_code(status_dict, NO_DATA)
        return status_code, {"result": result}

    def _split_task_list(self, task_list: list) -> Tuple[list, list, list, list]:
        """
        split task list based on task's type
        Args:
            task_list (list): task id list

        Returns:
            list: repo task list
            list: cve task list
            list: cve rollback task list
            list: hotpatch remove task list
        """
        repo_task = []
        cve_task = []
        cve_rollback_task = []
        hp_remove_task = []

        # filter task's type in case of other type added into task table
        task_query = self.session.query(Task.task_id, Task.task_type).filter(
            Task.task_id.in_(task_list), Task.task_type.in_(TaskType.attribute())
        )

        for row in task_query:
            if row.task_type == TaskType.REPO_SET:
                repo_task.append(row.task_id)
            elif row.task_type == TaskType.CVE_FIX:
                cve_task.append(row.task_id)
            elif row.task_type == TaskType.CVE_ROLLBACK:
                cve_rollback_task.append(row.task_id)
            elif row.task_type == TaskType.HOTPATCH_REMOVE:
                hp_remove_task.append(row.task_id)
        return repo_task, cve_task, cve_rollback_task, hp_remove_task

    @staticmethod
    def _get_status_result():
        def status_dict():
            return {
                TaskStatus.SUCCEED: 0,
                TaskStatus.FAIL: 0,
                TaskStatus.RUNNING: 0,
                TaskStatus.UNKNOWN: 0,
            }

        return defaultdict(status_dict)

    def _get_cve_series_task_progress(self, task_list: list, task_type: str):
        """
        get progress of cve fix task or cve rollback task or hotpatch remove task
        Args:
            task_list (list): cve tasks' id list
            task_type (str): type of cve series tasks.

        Returns:
            dict: e.g.
                {"task1": {"succeed": 1, "fail": 0, "running": 10, "unknown": 1}}

        Raises:
            KeyError
        """

        def defaultdict_set():
            return defaultdict(set)

        task_table_map = {
            TaskType.CVE_FIX: CveFixTask,
            TaskType.CVE_ROLLBACK: CveRollbackTask,
            TaskType.HOTPATCH_REMOVE: HotpatchRemoveTask,
        }
        tasks_dict = defaultdict(defaultdict_set)
        result = self._get_status_result()

        task_query = self._query_cve_series_task_host_status(task_list, task_table_map[task_type])
        for row in task_query:
            tasks_dict[row.task_id][row.host_id].add(row.status)

        for task_id, hosts_dict in tasks_dict.items():
            for status_set in hosts_dict.values():
                host_status = self._get_cve_task_status(status_set)
                result[task_id][host_status] += 1

        succeed_list = list(result.keys())
        fail_list = list(set(task_list) - set(succeed_list))
        if fail_list:
            LOGGER.error("CVE task '%s' exist but status data is not record." % fail_list)
        return result

    def _query_cve_series_task_host_status(self, task_list: list, task_table):
        """
        query host status of cve fix task or cve rollback task or hotpatch remove task
        Args:
            task_list (list): task id list
            task_table (sqlalchemy table): table of cve series tasks. Pay attention, the table must have "task_id",
                "host_id" and "status" columns

        Returns:
            sqlalchemy.orm.query.Query
        """
        task_query = self.session.query(task_table.task_id, task_table.host_id, task_table.status).filter(
            task_table.task_id.in_(task_list)
        )
        return task_query

    @staticmethod
    def _get_cve_task_status(status_set: set):
        """
        get cve task's host or cve's overall status
        Args:
            status_set (set): host or cve's status set

        Returns:
            str
        """
        if TaskStatus.RUNNING in status_set:
            return TaskStatus.RUNNING
        if TaskStatus.UNKNOWN in status_set:
            return TaskStatus.UNKNOWN
        if TaskStatus.FAIL in status_set:
            return TaskStatus.FAIL
        return TaskStatus.SUCCEED

    def _get_repo_task_progress(self, task_list):
        """
        get repo tasks' progress
        Args:
            task_list (list): repo tasks' id list

        Returns:
            dict: e.g.
                {"task1": {"succeed": 1, "fail": 0, "running": 10, "unknown": 1}}

        Raises:
            KeyError
        """
        result = self._get_status_result()

        task_query = self._query_repo_task_host(task_list)
        for row in task_query:
            if row.status == TaskStatus.SUCCEED:
                result[row.task_id][TaskStatus.SUCCEED] += 1
            elif row.status == TaskStatus.FAIL:
                result[row.task_id][TaskStatus.FAIL] += 1
            elif row.status == TaskStatus.RUNNING:
                result[row.task_id][TaskStatus.RUNNING] += 1
            elif row.status == TaskStatus.UNKNOWN:
                result[row.task_id][TaskStatus.UNKNOWN] += 1
            else:
                LOGGER.error("Unknown repo task's host status '%s'" % row.status)

        succeed_list = list(result.keys())
        fail_list = list(set(task_list) - set(succeed_list))
        if fail_list:
            LOGGER.error("Repo task '%s' exist but status data is not record." % fail_list)
        return result

    def _query_repo_task_host(self, task_list):
        """
        query host and CVE's relationship and status of required tasks
        Args:
            task_list (list): task id list

        Returns:
            sqlalchemy.orm.query.Query
        """
        task_query = self.session.query(TaskHostRepoAssociation.task_id, TaskHostRepoAssociation.status).filter(
            TaskHostRepoAssociation.task_id.in_(task_list)
        )
        return task_query

    def get_task_info(self, task_id, cluster_info):
        """
        Get a task's info
        Args:
            data (dict): parameter, e.g.
                {
                    "task_id": "id1",
                    "username": "admin"
                }
        Returns:
            str: status code
            dict: query result. e.g.
                {
                    "result": {
                        "task_name": "task",
                        "description": "a long description",
                        "host_num": 2,
                        "latest_execute_time": 1111111111,
                        "accept": true,
                        "takeover": false
                    }
                }
        """
        result = {}
        try:
            status_code, result = self._get_processed_task_info(task_id, cluster_info)
            LOGGER.debug("Finished getting task info.")
            return status_code, result
        except SQLAlchemyError as error:
            LOGGER.error(error)
            LOGGER.error("Getting task info failed due to internal error.")
            return DATABASE_QUERY_ERROR, result

    def _get_processed_task_info(self, task_id, cluster_info):
        """
        query and process task info
        Args:
            data (dict): task id info

        Returns:
            str: status code
            dict: query result
        """
        task_info_data = (
            self.session.query(Task).filter(Task.task_id == task_id, Task.cluster_id.in_(cluster_info.keys())).first()
        )

        if not task_info_data:
            LOGGER.debug("No data found when getting the info of task: %s." % task_id)
            return NO_DATA, {}

        # raise exception when multiple record found
        info_dict = self._task_info_row2dict(task_info_data, cluster_info)
        return SUCCEED, info_dict

    @staticmethod
    def _task_info_row2dict(row, cluster_dict_info):
        task_info = {
            "task_name": row.task_name,
            "description": row.description,
            "host_num": row.host_num,
            "latest_execute_time": row.latest_execute_time,
            "accept": row.accepted,
            "takeover": row.takeover,
            "cluster_id": row.cluster_id,
            "cluster_name": cluster_dict_info.get(row.cluster_id),
        }
        return task_info

    def get_task_type(self, task_id, cluster_list):
        """
        Return the type of the task, return None if check failed.

        Args:
            task_id (str): task id
            cluster_list(list): cluster id list
        Returns:
            Optional(str)
        """
        try:
            status_code, task_type = self._get_task_type(task_id, cluster_list)
            if status_code == SUCCEED:
                LOGGER.debug("Finished getting task's type.")
            return task_type
        except SQLAlchemyError as error:
            LOGGER.error(error)
            LOGGER.error("Getting task's type failed due to internal error.")
            return None

    def _get_task_type(self, task_id, cluster_list):
        """
        query task's type.
        """
        try:
            type_info = (
                self.session.query(Task.task_type)
                .filter(Task.task_id == task_id, Task.cluster_id.in_(cluster_list))
                .one()
            )
        except sqlalchemy.orm.exc.NoResultFound:
            LOGGER.error("Querying type of task '%s' failed due to no data found." % task_id)
            return NO_DATA, None
        except sqlalchemy.orm.exc.MultipleResultsFound:
            LOGGER.error("Querying type of task '%s' failed due to multiple data found." % task_id)
            return DATABASE_QUERY_ERROR, None

        return SUCCEED, type_info.task_type

    def update_task_execute_time(self, task_id, cur_time):
        """
        Update task latest execute time when task is executed
        Args:
            task_id (str): task id
            cur_time (int): latest execute time

        Returns:
            str: status code
        """
        try:
            status_code = self._update_latest_execute_time(task_id, cur_time)
            if status_code != SUCCEED:
                return status_code
            self.session.commit()
            LOGGER.debug("Finished updating task's latest execute time.")
            return status_code
        except SQLAlchemyError as error:
            self.session.rollback()
            LOGGER.error(error)
            LOGGER.error("Updating task's latest execute time failed due to internal error.")
            return DATABASE_UPDATE_ERROR

    def _update_latest_execute_time(self, task_id, cur_time):
        """
        update a task's latest execute time
        """
        task_info = self.session.query(Task).filter(Task.task_id == task_id).first()

        if not task_info:
            LOGGER.error("Updating latest execute time of task '%s' failed due to no data found." % task_id)
            return NO_DATA

        task_info.latest_execute_time = cur_time
        return SUCCEED

    def check_task_status(self, task_id, task_type):
        """
        check the task is open for execute or not
        Args:
            task_id (str): task id
            task_type (str): for now, 'cve fix' or 'repo set' or 'cve rollback' or 'hotpatch remove'

        Returns:
            bool
        """
        if task_type in [TaskType.CVE_FIX, TaskType.CVE_ROLLBACK, TaskType.HOTPATCH_REMOVE]:
            task_progress = self._get_cve_series_task_progress([task_id], task_type)
        elif task_type == TaskType.REPO_SET:
            task_progress = self._get_repo_task_progress([task_id])
        else:
            LOGGER.error("Unknown task type '%s' was given when checking task '%s' status." % (task_type, task_id))
            return True

        if task_progress[task_id][TaskStatus.RUNNING]:
            return False
        return True

<<<<<<< HEAD
    def get_account_name_by_task_id(self, task_id: str) -> Tuple[str, str]:
=======
    def get_account_name_by_task_id(self, task_id: str) -> Tuple[_get_status_result, str]:
        """
        Get the account name associated with the given task ID.

        Args:
            task_id (str): The ID of the task.

        Returns:
            Tuple[int, str]: A tuple containing the status code and the account name.
                - If the status code is DATABASE_QUERY_ERROR, the account name will be an empty string.
                - Otherwise, the status code will indicate success and the account name will be
                retrieved from the database.
        """
        try:
            task = self.session.query(Task.username).filter(Task.task_id == task_id).one()
        except SQLAlchemyError as error:
            LOGGER.error(error)
            return DATABASE_QUERY_ERROR, ""

        return SUCCEED, task.username

    def query_user_email(self, username: str) -> tuple:
>>>>>>> e96f90c8
        """
        Get the account name associated with the given task ID.

        Args:
            task_id (str): The ID of the task.

        Returns:
            Tuple[str, str]: A tuple containing the status code and the account name.
                - If the status code is DATABASE_QUERY_ERROR, the account name will be an empty string.
                - Otherwise, the status code will indicate success and the account name will be
                retrieved from the database.
        """
        try:
            task = self.session.query(Task.username).filter(Task.task_id == task_id).one()
        except SQLAlchemyError as error:
            LOGGER.error(error)
            return DATABASE_QUERY_ERROR, ""

        return SUCCEED, task.username


class TaskEsProxy(ElasticsearchProxy):
    def save_task_info(self, task_id, host_id, log, **kwargs):
        """
         Every time log are generated, save them to es database.

        Args:
            task_id (str): task id
            log (str): task's log

        Returns:
            str: status code
        """
        if not log:
            LOGGER.warning("task log to be inserted is empty")
            return DATABASE_INSERT_ERROR
        task_body = {"task_id": task_id, "host_id": host_id, "log": log}
        task_body.update(**kwargs)
        document_id = hash_value(str(task_id) + "_" + str(host_id))
        operation_code, exists = self.exists(TASK_INDEX, document_id=document_id)
        if not operation_code:
            LOGGER.error("Failed to query whether the task exists or not due to internal error")
            return DATABASE_INSERT_ERROR

        if exists:
            operation_code = self.update_bulk(TASK_INDEX, [{"_id": document_id, "doc": task_body}])
        else:
            operation_code = TaskEsProxy.insert(self, index=TASK_INDEX, body=task_body, document_id=document_id)

        if operation_code:
            LOGGER.debug("Finished saving task info into es.")
            return SUCCEED

        LOGGER.error("Saving task info into es failed due to internal error.")
        return DATABASE_INSERT_ERROR

    def _query_task_info_from_es(self, task_id, host_id=None, username=None, source=True):
        """
        query task's info from elasticsearch
        Args:
            task_id (str): task id
            host_id (str): host id
            username (str/None): user name, used for authorisation check
            source (bool/list): list of source

        Returns:
            bool
            dict
        """
        query_body = self._general_body()
        query_body.update({"from": 0, "size": 10000})
        query_body["query"]["bool"]["must"].append({"term": {"task_id": task_id}})
        if username:
            query_body["query"]["bool"]["must"].append({"term": {"username": username}})
        if host_id:
            query_body["query"]["bool"]["must"].append({"term": {"host_id": host_id}})

        operation_code, res = self.query(TASK_INDEX, query_body, source)
        return operation_code, res

    def get_task_log_info(self, task_id, host_id=None, username=None) -> Tuple[str, list]:
        """
        Get task's info (log) from es

        Args:
            task_id (str): task id
            username (str): user name, used for authorisation check

        Returns:
            str: status code
            list: needed task log info
        """

        operation_code, res = self._query_task_info_from_es(task_id, host_id, username, ["log"])

        if not operation_code:
            LOGGER.debug("Querying log info of task host '%s' failed due to internal error." % task_id)
            return DATABASE_QUERY_ERROR, []

        if not res["hits"]["hits"]:
            LOGGER.debug("No data found when getting log info of task '%s'." % task_id)
            return NO_DATA, []

        task_infos = [json.loads(task_info["_source"]["log"]) for task_info in res["hits"]["hits"]]

        LOGGER.debug("Querying task log succeed.")
        return SUCCEED, task_infos

    def delete_task_log(self, task_id, host_id=None) -> str:
        """
        Delete task log

        Args:
            task_id (str): task id
            host_id (int): host id

        Returns:
            str: delete log result
        """
        body = self._general_body()
        body["query"]["bool"]["must"].append({"term": {"task_id": task_id}})
        if host_id:
            document_id = hash_value(str(task_id) + "_" + str(host_id))
            body = {"query": {"term": {"_id": document_id}}}
        delete_result = TaskEsProxy.delete(self, TASK_INDEX, body)
        if not delete_result:
            LOGGER.error(f"Deleting task log failed, task id: {task_id}.")
            return DATABASE_DELETE_ERROR
        return SUCCEED


class TaskProxy(TaskMysqlProxy, TaskEsProxy):
    def __init__(self, host=None, port=None):
        """
        Instance initialization

        Args:
            configuration (Config)
            host(str)
            port(int)
        """
        TaskMysqlProxy.__init__(self)
        TaskEsProxy.__init__(self, host, port)

    def delete_task(self, data):
        """
        Delete task.

        Args:
            data (dict): parameter. e.g.
                {
                    "username": "admin",
                    "task_list": []
                }

        Returns:
            str: status code
            task id: running task id list
        """
        try:
            running_task = self._delete_task(data)
            self.session.commit()
            if running_task:
                return PARTIAL_SUCCEED, running_task

            LOGGER.debug("Finished deleting task.")
            return SUCCEED, running_task
        except (SQLAlchemyError, ElasticsearchException, EsOperationError) as error:
            self.session.rollback()
            LOGGER.error(error)
            LOGGER.error("Deleting task failed due to internal error.")
            return DATABASE_DELETE_ERROR, None

    def _delete_task(self, data):
        """
        Delete task's info from both mysql and es.
        Args:
            data (dict): task list info

        Returns:
            running_task: running task id list
        Raises:
            ElasticsearchException
        """
        task_list = data["task_list"]
        deleted_task, running_task = self._delete_task_from_mysql(task_list)
        self._delete_task_from_es(g.username, deleted_task)
        return running_task

    def _delete_task_from_mysql(self, task_list):
        """
        Delete task from Task table in mysql, related rows in other tables will also be deleted.
        Args:
            task_list (list): task id list

        Returns:
            wait_delete_task_list: deleted task id list
            running_task_id_list: running task id list
        """
        task_query = self.session.query(Task).filter(Task.task_id.in_(task_list))

        succeed_list = [row.task_id for row in task_query]
        fail_list = list(set(task_list) - set(succeed_list))
        # query running tasks
        running_tasks = (
            self.session.query(HotpatchRemoveTask.task_id)
            .filter(HotpatchRemoveTask.status == TaskStatus.RUNNING, HotpatchRemoveTask.task_id.in_(task_list))
            .union(
                self.session.query(TaskHostRepoAssociation.task_id).filter(
                    TaskHostRepoAssociation.task_id.in_(task_list), TaskHostRepoAssociation.status == TaskStatus.RUNNING
                )
            )
            .union(
                self.session.query(CveFixTask.task_id).filter(
                    CveFixTask.task_id.in_(task_list), CveFixTask.status == TaskStatus.RUNNING
                )
            )
            .all()
        )
        running_task_id_list = [task.task_id for task in running_tasks]

        if fail_list:
            LOGGER.debug("No data found when deleting the task '%s' from mysql." % fail_list)
        if running_task_id_list:
            LOGGER.warning("A running task exists, tasks id: %s." % " ".join(running_task_id_list))

        wait_delete_task_list = list(set(succeed_list) - set(running_task_id_list))
        self.session.query(Task).filter(Task.task_id.in_(wait_delete_task_list)).delete(synchronize_session=False)
        LOGGER.debug("Delete task from mysql succeed.")
        return wait_delete_task_list, running_task_id_list

    def _delete_task_from_es(self, username, task_list):
        """
        Delete task from elasticsearch's 'task' index
        Args:
            username (str): user name
            task_list (list): task id list

        Raises:
            EsOperationError
        """
        query_body = self._general_body()
        query_body["query"]["bool"]["must"].extend([{"terms": {"_id": task_list}}, {"term": {"username": username}}])

        res = TaskEsProxy.delete(self, TASK_INDEX, query_body)
        if res:
            LOGGER.debug("Delete task from elasticsearch succeed.")
            return

        raise EsOperationError("Delete task from elasticsearch failed due to internal error.")

    def get_running_task_form_hotpatch_remove_task(self) -> list:
        """
        Get all hotpatch remove tasks with running status under Username

        Returns:
            list: task id list
        """
        hotpatch_remove_query = (
            self.session.query(HotpatchRemoveTask.task_id).filter(HotpatchRemoveTask.status == TaskStatus.RUNNING).all()
        )
        task_id_list = [task.task_id for task in hotpatch_remove_query]
        return task_id_list

    def get_running_task_form_task_host_repo(self) -> list:
        """
        Get all repo set tasks with running status under Username

        Returns:
            list: task id list
        """
        host_repo_query = (
            self.session.query(TaskHostRepoAssociation.task_id)
            .filter(TaskHostRepoAssociation.status == TaskStatus.RUNNING)
            .all()
        )
        task_id_list = [task.task_id for task in host_repo_query]
        return task_id_list

    def get_running_task_form_cve_fix_task(self) -> list:
        """
        Get all CVE fix tasks with running status

        Returns:
            list: task id list
        """
        cve_fix_query = self.session.query(CveFixTask.task_id).filter(CveFixTask.status == TaskStatus.RUNNING).all()
        task_id_list = [task.task_id for task in cve_fix_query]
        return task_id_list

    def get_running_task_form_cve_rollback_task(self) -> list:
        """
        Get all CVE rollback tasks with running status

        Returns:
            list: task id list
        """
        cve_rollback_query = (
            self.session.query(CveRollbackTask.task_id).filter(CveRollbackTask.status == TaskStatus.RUNNING).all()
        )
        task_id_list = [task.task_id for task in cve_rollback_query]
        return task_id_list

    def get_task_create_time(self):
        """
        Get the creation time for each running task

        Returns:
            list: Each element is a task information, including the task ID, task type, creation time
        """
        task_cve_id_list = self.get_running_task_form_hotpatch_remove_task()
        task_repo_id_list = self.get_running_task_form_task_host_repo()
        task_cve_fix_list = self.get_running_task_form_cve_fix_task()
        task_cve_rollback_list = self.get_running_task_form_cve_rollback_task()

        task_id_list = task_cve_id_list + task_repo_id_list + task_cve_fix_list + task_cve_rollback_list

        task_query = self.session.query(Task).filter(Task.task_id.in_(task_id_list)).all()
        running_task_list = [(task.task_id, task.latest_execute_time) for task in task_query]
        return running_task_list

    def validate_cves(self, cve_id: list) -> bool:
        """
        Verifying cve validity

        Args:
            cve_id: id of the cve to be validate

        Returns:
            bool:  A return of true indicates that the validation passed
        """

        try:
            exists_cve_count = (
                self.session.query(CveHostAssociation.cve_id)
                .filter(CveHostAssociation.cve_id.in_(cve_id))
                .distinct()
                .count()
            )

            return True if exists_cve_count == len(cve_id) else False
        except SQLAlchemyError as error:
            LOGGER.error(error)
            return False

    def _query_task_basic_info(self, task_id: str) -> sqlalchemy.orm.Query:
        """
        query basic task info

        Args:
            task_id

        Returns:
            sqlalchemy.orm.Query
        """
        task_query = self.session.query(Task).filter(Task.task_id == task_id)
        return task_query

    def get_task_hosts(self, task_id) -> tuple:
        """
        Getting hosts of the task, only support cve fix task or hotpatch remove task or cve rollback task

        Args:
            task_id: task id

        Returns:
            status_code: str
            hosts: list
        """

        try:
            hosts = self._get_task_hosts(task_id)
            if not hosts:
                return NO_DATA, hosts
            LOGGER.debug("Finished getting host info of task.")
            return SUCCEED, hosts
        except SQLAlchemyError as error:
            LOGGER.error(error)
            return DATABASE_QUERY_ERROR, []

    def _get_task_hosts(self, task_id: str) -> list:
        hosts = []
        task_info = self.session.query(Task).filter(Task.task_id == task_id).first()
        if not task_info:
            return hosts
        if task_info.task_type == TaskType.HOTPATCH_REMOVE:
            hosts = (
                self.session.query(HotpatchRemoveTask.host_id)
                .filter(HotpatchRemoveTask.task_id == task_id)
                .group_by(HotpatchRemoveTask.host_id)
                .all()
            )
        elif task_info.task_type == TaskType.CVE_FIX:
            hosts = (
                self.session.query(CveFixTask.host_id)
                .filter(CveFixTask.task_id == task_id)
                .group_by(CveFixTask.host_id)
                .all()
            )
        elif task_info.task_type == TaskType.CVE_ROLLBACK:
            hosts = (
                self.session.query(CveRollbackTask.host_id)
                .filter(CveRollbackTask.task_id == task_id)
                .group_by(CveRollbackTask.host_id)
                .all()
            )
        return [host.host_id for host in hosts]<|MERGE_RESOLUTION|>--- conflicted
+++ resolved
@@ -604,10 +604,7 @@
             return False
         return True
 
-<<<<<<< HEAD
     def get_account_name_by_task_id(self, task_id: str) -> Tuple[str, str]:
-=======
-    def get_account_name_by_task_id(self, task_id: str) -> Tuple[_get_status_result, str]:
         """
         Get the account name associated with the given task ID.
 
@@ -629,7 +626,6 @@
         return SUCCEED, task.username
 
     def query_user_email(self, username: str) -> tuple:
->>>>>>> e96f90c8
         """
         Get the account name associated with the given task ID.
 

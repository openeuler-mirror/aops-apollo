Name:		aops-apollo
Version:	v1.2.0
Release:	1
Summary:	Cve management service, monitor machine vulnerabilities and provide fix functions.
License:	MulanPSL2
URL:		https://gitee.com/openeuler/%{name}
Source0:	%{name}-%{version}.tar.gz

BuildRequires:  python3-setuptools
Requires:   aops-vulcanus >= v1.2.0
Requires:   python3-elasticsearch python3-flask-restful python3-marshmallow >= 3.13.0
Requires:   python3-sqlalchemy python3-PyMySQL python3-Flask-APScheduler >= 1.11.0
Requires:   python3-PyYAML python3-flask
Requires:   python3-retrying python3-lxml
Provides:   aops-apollo


%description
Cve management service, monitor machine vulnerabilities and provide fix functions.

%package -n dnf-hotpatch-plugin
Summary: dnf hotpatch plugin
Requires: python3-hawkey python3-dnf syscare

%description -n dnf-hotpatch-plugin
dnf hotpatch plugin, it's about hotpatch query and fix

%prep
%autosetup -n %{name}-%{version}


# build for aops-apollo
%py3_build


# install for aops-apollo
%py3_install

#install for aops-dnf-plugin
cp -r hotpatch %{buildroot}/%{python3_sitelib}/dnf-plugins/

%files
%doc README.*
%attr(0644,root,root) %{_sysconfdir}/aops/apollo.ini
%attr(0644,root,root) %{_sysconfdir}/aops/apollo_crontab.ini
%attr(0755,root,root) %{_bindir}/aops-apollo
%attr(0755,root,root) %{_unitdir}/aops-apollo.service
%{python3_sitelib}/aops_apollo*.egg-info
%{python3_sitelib}/apollo/*

%files -n dnf-hotpatch-plugin
%{python3_sitelib}/dnf-plugins/*

%changelog
<<<<<<< HEAD
* Mon Mar 27 2023 wangguangge<wangguangge@huawei.com> - v1.2.0-1
- add dnf hotpatch list plugin

* Fri Mar 24 2022 yangpengtao<1475324955@qq.com> - v1.2.0-1
=======
* Fri Mar 24 2023 yangpengtao<1475324955@qq.com> - v1.2.0-1
>>>>>>> f9a9242e
- add updated security advisory at regular time
- add execute the CVE scan command at regular time
- add correct abnormal data at regular time

* Tue Dec 27 2022 wenxin<shusheng.wen@outlook.com> - v1.1.2-3
- modify version for vulcanus

* Thu Dec 15 2022 ptyang<1475324955@qq.com> - v1.1.2-2
- fix "PARTIAL_SUCCEED" bug

* Wed Dec 07 2022 wenxin<shusheng.wen@outlook.com> - v1.1.2-1
- modify status code for upload security advisories;fix cve query error

* Mon Dec 05 2022 gongzhengtang<gong_zhengtang@163.com> - v1.1.1-3
- Avoid the occasional 500 or query error when the api
- service is started through uwsgi

* Fri Dec 02 2022 gongzhengtang<gong_zhengtang@163.com> - v1.1.1-2
- fix param length validate and other bugs

* Fri Dec 02 2022 wenxin<shusheng.wen@outlook.com> - v1.1.1-1
- fix some bugs

* Sat Nov 26 2022 gongzhengtang<gong_zhengtang@163.com> - v1.1.0-2
- Fix param limit of length

* Fri Nov 25 2022 wenxin<shusheng.wen@outlook.com> - v1.1.0-1
- version update

* Wed Oct 19 2022 zhuyuncheng<zhuyuncheng@huawei.com> - v1.0.0-1
- Package init<|MERGE_RESOLUTION|>--- conflicted
+++ resolved
@@ -1,6 +1,6 @@
 Name:		aops-apollo
 Version:	v1.2.0
-Release:	1
+Release:	2
 Summary:	Cve management service, monitor machine vulnerabilities and provide fix functions.
 License:	MulanPSL2
 URL:		https://gitee.com/openeuler/%{name}
@@ -52,14 +52,10 @@
 %{python3_sitelib}/dnf-plugins/*
 
 %changelog
-<<<<<<< HEAD
-* Mon Mar 27 2023 wangguangge<wangguangge@huawei.com> - v1.2.0-1
+* Mon Mar 27 2023 wangguangge<wangguangge@huawei.com> - v1.2.0-2
 - add dnf hotpatch list plugin
 
-* Fri Mar 24 2022 yangpengtao<1475324955@qq.com> - v1.2.0-1
-=======
 * Fri Mar 24 2023 yangpengtao<1475324955@qq.com> - v1.2.0-1
->>>>>>> f9a9242e
 - add updated security advisory at regular time
 - add execute the CVE scan command at regular time
 - add correct abnormal data at regular time
